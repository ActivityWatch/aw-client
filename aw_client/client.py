--- conflicted
+++ resolved
@@ -37,40 +37,9 @@
         self.failed_queues_dir = "{}/failed_events/{}/".format(self.data_dir, self.client_name)
         if not os.path.exists(self.failed_queues_dir):
             os.makedirs(self.failed_queues_dir)
-<<<<<<< HEAD
         
         # Send old failed events
         QueueTimerThread(self).start()
-
-    def __enter__(self):
-        # Should: be used to send a new-session message with eventual client settings etc.
-        # Should: Be used to generate a unique session-id to identify the session (hash(time.time() + client_name))
-        # Could: be used to generate a session key/authentication
-        self._start_session()
-        if self.session:
-            self.logger.info("Started session")
-        else:
-            self.logger.error("Failed to start session")
-
-    def __exit__(self, exc_type, exc_val, exc_tb):
-        # Should: be used to send a end-session message
-        # Could: be used to tell server to discard the session key
-        self.session_active = False
-
-    def _start_session(self):
-        session_id = "{}#{}".format(self.client_name, int(time.time() * 1000))
-        try:
-            resp = self._post("session/start", {"session_id": session_id})
-            data = resp.json()
-            self.session = {"session_id": session_id, "session_key": data["session_key"]}
-        except req.RequestException as e:
-            self.logger.error("Could not start session: {}".format(e))
-
-    def _stop_session(self):
-        assert self.session_active
-        resp = self._post("session/stop", self.session)
-        if resp:
-            self.session = {}
 
     def _queue_failed_event(self, bucket: str, data: dict):
         # Find failed queue file
@@ -78,18 +47,6 @@
         queue_file = "{d}/{f}".format(d=self.failed_queues_dir, f=bucket)
         with open(queue_file, "a+") as queue_fp:
             queue_fp.write(json.dumps(data)+"\n")
-=======
-
-        # Find failed queue file
-        self.queue_file = "{directory}/{bucket}.jsonl".format(directory=self.failed_queues_dir, bucket=self.bucket_name)
-
-        # Send old failed events
-        QueueTimerThread(self).start()
-
-    def _queue_failed_event(self, endpoint: str, data: dict):
-        with open(self.queue_file, "a+") as queue_fp:
-            queue_fp.write(json.dumps(data) + "\n")
->>>>>>> 5801b1f6
 
     def _post_failed_events(self):
         failed_events = []
@@ -98,16 +55,10 @@
             with open(queue_file_path, "r") as queue_fp:
                 for event in queue_fp:
                     failed_events.append(Event(**json.loads(event)))
-<<<<<<< HEAD
-                self.logger.info("Sent failed events: {}".format(failed_events))
-            open(queue_file_path, "w").close() # Truncate file
+                if len(failed_events) != 0:
+                    self.logger.info("Sent failed events: {}".format(failed_events))
+            open(queue_file_path, "w").close()  # Clear file
             self.send_events(bucket, failed_events)
-=======
-                if len(failed_events) != 0:
-                    print(failed_events)
-            open(self.queue_file, "w").close()  # Clear file
-            self.send_events(failed_events)
->>>>>>> 5801b1f6
 
     def _post(self, endpoint: str, data: dict) -> Optional[req.Response]:
         headers = {"Content-type": "application/json"}
