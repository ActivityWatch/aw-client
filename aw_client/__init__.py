<<<<<<< HEAD
from .generate_config import generate_config

# DEPRECATED: Clients should call generate_config themselves
config = generate_config()

=======
>>>>>>> 86f9a39e
from .client import ActivityWatchClient
<|MERGE_RESOLUTION|>--- conflicted
+++ resolved
@@ -1,9 +1,3 @@
-<<<<<<< HEAD
-from .generate_config import generate_config
+from .config import load_config
 
-# DEPRECATED: Clients should call generate_config themselves
-config = generate_config()
-
-=======
->>>>>>> 86f9a39e
 from .client import ActivityWatchClient
